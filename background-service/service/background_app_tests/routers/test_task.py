--- conflicted
+++ resolved
@@ -409,17 +409,11 @@
             reload(task)
 
             app.include_router(task.router)
-<<<<<<< HEAD
 
             new_dependencies = {
                 get_redis_storage: DependencyMock.override_redis_for_kill_task,
             }
             app.dependency_overrides.update(new_dependencies)
-=======
-            app.dependency_overrides[
-                get_redis_storage
-            ] = DependencyMock. override_get_redis_with_instance
->>>>>>> 0f61de09
 
             response = await get_async_client(app=app).post(
                 url=url,
